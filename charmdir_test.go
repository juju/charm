// Copyright 2011, 2012, 2013 Canonical Ltd.
// Licensed under the LGPLv3, see LICENCE file for details.

package charm_test

import (
	"archive/zip"
	"bytes"
	"context"
	"fmt"
	"io/ioutil"
	"os"
	"path/filepath"
	"strings"
	"syscall"
	"time"

	"github.com/juju/charm/v9"
	"github.com/juju/collections/set"
	"github.com/juju/loggo"
	"github.com/juju/systems"
	"github.com/juju/systems/channel"
	"github.com/juju/testing"
	jc "github.com/juju/testing/checkers"
	"github.com/juju/utils/v2"
	gc "gopkg.in/check.v1"
)

type CharmDirSuite struct {
	testing.IsolationSuite
}

var _ = gc.Suite(&CharmDirSuite{})

func (s *CharmDirSuite) TestIsCharmDirGoodCharm(c *gc.C) {
	path := charmDirPath(c, "dummy")
	c.Assert(charm.IsCharmDir(path), jc.IsTrue)
}

func (s *CharmDirSuite) TestIsCharmDirBundle(c *gc.C) {
	path := bundleDirPath(c, "wordpress-simple")
	c.Assert(charm.IsCharmDir(path), jc.IsFalse)
}

func (s *CharmDirSuite) TestIsCharmDirNoMetadataYaml(c *gc.C) {
	path := charmDirPath(c, "bad")
	c.Assert(charm.IsCharmDir(path), jc.IsFalse)
}

func (s *CharmDirSuite) TestReadCharmDir(c *gc.C) {
	path := charmDirPath(c, "dummy")
	dir, err := charm.ReadCharmDir(path)
	c.Assert(err, gc.IsNil)
	checkDummy(c, dir, path)
}

func (s *CharmDirSuite) TestReadCharmDirWithoutConfig(c *gc.C) {
	path := charmDirPath(c, "varnish")
	dir, err := charm.ReadCharmDir(path)
	c.Assert(err, gc.IsNil)

	// A lacking config.yaml file still causes a proper
	// Config value to be returned.
	c.Assert(dir.Config().Options, gc.HasLen, 0)
}

func (s *CharmDirSuite) TestReadCharmDirWithoutMetrics(c *gc.C) {
	path := charmDirPath(c, "varnish")
	dir, err := charm.ReadCharmDir(path)
	c.Assert(err, gc.IsNil)

	// A lacking metrics.yaml file indicates the unit will not
	// be metered.
	c.Assert(dir.Metrics(), gc.IsNil)
}

func (s *CharmDirSuite) TestReadCharmDirWithEmptyMetrics(c *gc.C) {
	path := charmDirPath(c, "metered-empty")
	dir, err := charm.ReadCharmDir(path)
	c.Assert(err, gc.IsNil)
	c.Assert(Keys(dir.Metrics()), gc.HasLen, 0)
}

func (s *CharmDirSuite) TestReadCharmDirWithCustomMetrics(c *gc.C) {
	path := charmDirPath(c, "metered")
	dir, err := charm.ReadCharmDir(path)
	c.Assert(err, gc.IsNil)

	c.Assert(dir.Metrics(), gc.NotNil)
	c.Assert(Keys(dir.Metrics()), gc.DeepEquals, []string{"juju-unit-time", "pings"})
}

func (s *CharmDirSuite) TestReadCharmDirWithoutActions(c *gc.C) {
	path := charmDirPath(c, "wordpress")
	dir, err := charm.ReadCharmDir(path)
	c.Assert(err, gc.IsNil)

	// A lacking actions.yaml file still causes a proper
	// Actions value to be returned.
	c.Assert(dir.Actions().ActionSpecs, gc.HasLen, 0)
}

func (s *CharmDirSuite) TestReadCharmDirWithActions(c *gc.C) {
	path := charmDirPath(c, "dummy-actions")
	dir, err := charm.ReadCharmDir(path)
	c.Assert(err, gc.IsNil)
	c.Assert(dir.Actions().ActionSpecs, gc.HasLen, 1)
}

<<<<<<< HEAD
func (s *CharmDirSuite) TestReadCharmDirWithJujuActions(c *gc.C) {
	path := charmDirPath(c, "juju-charm")
	dir, err := charm.ReadCharmDir(path)
	c.Assert(err, gc.IsNil)
	c.Assert(dir.Actions().ActionSpecs, gc.HasLen, 1)
=======
func (s *CharmDirSuite) TestReadCharmDirManifest(c *gc.C) {
	path := charmDirPath(c, "dummy")
	dir, err := charm.ReadCharmDir(path)
	c.Assert(err, gc.IsNil)

	c.Assert(dir.Manifest().Bases, gc.DeepEquals, []systems.Base{{
		Name: "ubuntu",
		Channel: channel.Channel{
			Name:  "18.04/stable",
			Track: "18.04",
			Risk:  "stable",
		},
	}, {
		Name: "ubuntu",
		Channel: channel.Channel{
			Name:  "20.04/stable",
			Track: "20.04",
			Risk:  "stable",
		},
	}})
}

func (s *CharmDirSuite) TestReadCharmDirWithoutManifest(c *gc.C) {
	path := charmDirPath(c, "mysql")
	dir, err := charm.ReadCharmDir(path)
	c.Assert(err, gc.IsNil)

	// A lacking manifest.yaml file still causes a proper
	// Manifest value to be returned.
	c.Assert(dir.Manifest().Bases, gc.HasLen, 0)
>>>>>>> 827f8e31
}

func (s *CharmDirSuite) TestArchiveTo(c *gc.C) {
	baseDir := c.MkDir()
	charmDir := cloneDir(c, charmDirPath(c, "dummy"))
	s.assertArchiveTo(c, baseDir, charmDir)
}

func (s *CharmDirSuite) TestArchiveToWithIgnoredFiles(c *gc.C) {
	charmDir := cloneDir(c, charmDirPath(c, "dummy"))
	dir, err := charm.ReadCharmDir(charmDir)
	c.Assert(err, jc.ErrorIsNil)

	// Add a directory/files that should be ignored
	nestedGitDir := filepath.Join(dir.Path, ".git/nested")
	err = os.MkdirAll(nestedGitDir, 0700)
	c.Assert(err, jc.ErrorIsNil)

	f, err := os.Create(filepath.Join(nestedGitDir, "foo"))
	c.Assert(err, jc.ErrorIsNil)
	_ = f.Close()

	// Ensure that we cannot spoof the version or revision files
	err = ioutil.WriteFile(filepath.Join(dir.Path, "version"), []byte("spoofed version"), 0644)
	c.Assert(err, jc.ErrorIsNil)
	err = ioutil.WriteFile(filepath.Join(dir.Path, "revision"), []byte("42"), 0644)
	c.Assert(err, jc.ErrorIsNil)

	var b bytes.Buffer
	err = dir.ArchiveTo(&b)
	c.Assert(err, jc.ErrorIsNil)

	archive, err := charm.ReadCharmArchiveBytes(b.Bytes())
	c.Assert(err, jc.ErrorIsNil)

	manifest, err := archive.ArchiveMembers()
	c.Assert(err, jc.ErrorIsNil)
	c.Assert(manifest, jc.DeepEquals, set.NewStrings(dummyArchiveMembers...))

	c.Assert(archive.Version(), gc.Not(gc.Equals), "spoofed version")
	c.Assert(archive.Revision(), gc.Not(gc.Equals), 42)
}

func (s *CharmDirSuite) TestArchiveToWithJujuignore(c *gc.C) {
	charmDir := cloneDir(c, charmDirPath(c, "dummy"))

	jujuignore := `
# Ignore directory named "bar" anywhere in the charm
bar/

# Retain "tox" but ignore everything inside it EXCEPT "keep"
tox/**
!tox/keep
`
	// Add .jujuignore
	err := ioutil.WriteFile(filepath.Join(charmDir, ".jujuignore"), []byte(jujuignore), 0644)
	c.Assert(err, jc.ErrorIsNil)

	// Add directory/files that should be ignored based on jujuignore rules
	nestedDir := filepath.Join(charmDir, "foo/bar/baz")
	err = os.MkdirAll(nestedDir, 0700)
	c.Assert(err, jc.ErrorIsNil)

	toxDir := filepath.Join(charmDir, "tox")
	err = os.MkdirAll(filepath.Join(toxDir, "data"), 0700)
	c.Assert(err, jc.ErrorIsNil)

	f, err := os.Create(filepath.Join(toxDir, "keep"))
	c.Assert(err, jc.ErrorIsNil)
	_ = f.Close()

	f, err = os.Create(filepath.Join(toxDir, "ignore"))
	c.Assert(err, jc.ErrorIsNil)
	_ = f.Close()

	dir, err := charm.ReadCharmDir(charmDir)
	c.Assert(err, jc.ErrorIsNil)

	var b bytes.Buffer
	err = dir.ArchiveTo(&b)
	c.Assert(err, jc.ErrorIsNil)

	archive, err := charm.ReadCharmArchiveBytes(b.Bytes())
	c.Assert(err, jc.ErrorIsNil)

	// Based on the .jujuignore rules, we should retain "foo/bar" and
	// "tox/keep" but nothing else
	retained := []string{"foo", "tox", "tox/keep"}
	expContents := set.NewStrings(append(retained, dummyArchiveMembers...)...)

	manifest, err := archive.ArchiveMembers()
	c.Log(manifest.Difference(expContents))
	c.Log(expContents.Difference(manifest))
	c.Assert(err, jc.ErrorIsNil)
	c.Assert(manifest, jc.DeepEquals, expContents)
}

func (s *CharmSuite) TestArchiveToWithVersionString(c *gc.C) {
	baseDir := c.MkDir()
	charmDir := cloneDir(c, charmDirPath(c, "dummy"))
	testing.PatchExecutableAsEchoArgs(c, s, "git")

	// create an empty .execName file inside tempDir
	vcsPath := filepath.Join(charmDir, ".git")
	_, err := os.Create(vcsPath)
	c.Assert(err, jc.ErrorIsNil)

	dir, err := charm.ReadCharmDir(charmDir)
	c.Assert(err, gc.IsNil)

	path := filepath.Join(baseDir, "archive.charm")
	file, err := os.Create(path)
	c.Assert(err, gc.IsNil)

	err = dir.ArchiveTo(file)
	_ = file.Close()
	c.Assert(err, gc.IsNil)

	args := []string{"describe", "--dirty", "--always"}
	testing.AssertEchoArgs(c, "git", args...)

	zipr, err := zip.OpenReader(path)
	c.Assert(err, gc.IsNil)
	defer zipr.Close()

	var verf *zip.File
	for _, f := range zipr.File {
		if f.Name == "version" {
			verf = f
		}
	}

	c.Assert(verf, gc.NotNil)
	reader, err := verf.Open()
	c.Assert(err, gc.IsNil)
	data, err := ioutil.ReadAll(reader)
	_ = reader.Close()
	c.Assert(err, gc.IsNil)

	obtainedData := string(data)
	obtainedData = strings.TrimSuffix(obtainedData, "\n")

	expectedArg := "git"
	for _, arg := range args {
		expectedArg = fmt.Sprintf("%s %s", expectedArg, utils.ShQuote(arg))
	}
	c.Assert(obtainedData, gc.Equals, expectedArg)
}

func (s *CharmSuite) TestMaybeGenerateVersionStringHasAVersionFile(c *gc.C) {
	charmDir := cloneDir(c, charmDirPath(c, "dummy"))
	versionFile := filepath.Join(charmDir, "version")
	f, err := os.Create(versionFile)
	c.Assert(err, jc.ErrorIsNil)
	defer f.Close()

	expectedVersionNumber := "123456789abc"
	_, err = f.WriteString(expectedVersionNumber)
	c.Assert(err, jc.ErrorIsNil)

	dir, err := charm.ReadCharmDir(charmDir)
	c.Assert(err, gc.IsNil)

	version, vcsType, err := dir.MaybeGenerateVersionString(loggo.Logger{})
	c.Assert(version, gc.Equals, expectedVersionNumber)

	VersionFileType := "versionFile"
	c.Assert(vcsType, gc.Equals, VersionFileType)

	c.Assert(err, gc.IsNil)
}

func (s *CharmSuite) TestReadCharmDirNoLogging(c *gc.C) {
	var tw loggo.TestWriter
	err := loggo.RegisterWriter("versionstring-test", &tw)
	c.Assert(err, jc.ErrorIsNil)
	defer loggo.RemoveWriter("versionstring-test")

	charmDir := cloneDir(c, charmDirPath(c, "dummy"))
	dir, err := charm.ReadCharmDir(charmDir)
	c.Assert(err, gc.IsNil)
	c.Assert(dir.Version(), gc.Equals, "")

	noLogging := jc.SimpleMessages{}
	c.Assert(tw.Log(), jc.LogMatches, noLogging)
}

func (s *CharmSuite) TestArchiveToWithVersionStringError(c *gc.C) {
	baseDir := c.MkDir()
	charmDir := cloneDir(c, charmDirPath(c, "dummy"))

	// create an empty .execName file inside tempDir
	vcsPath := filepath.Join(charmDir, ".git")
	_, err := os.Create(vcsPath)
	c.Assert(err, jc.ErrorIsNil)

	dir, err := charm.ReadCharmDir(charmDir)
	c.Assert(err, gc.IsNil)

	path := filepath.Join(baseDir, "archive.charm")
	file, err := os.Create(path)
	c.Assert(err, gc.IsNil)

	testing.PatchExecutableThrowError(c, s, "git", 128)
	var tw loggo.TestWriter
	err = loggo.RegisterWriter("versionstring-test", &tw)
	c.Assert(err, jc.ErrorIsNil)
	defer loggo.RemoveWriter("versionstring-test")

	msg := fmt.Sprintf("%q version string generation failed : exit status 128\nThis means that the charm version won't show in juju status. Charm path %q", "git", dir.Path)

	_, _, err = dir.MaybeGenerateVersionString(loggo.Logger{})
	c.Assert(err, gc.ErrorMatches, msg)

	err = dir.ArchiveTo(file)
	_ = file.Close()
	c.Assert(err, jc.ErrorIsNil)

	c.Assert(tw.Log(), jc.LogMatches, jc.SimpleMessages{{
		loggo.WARNING, msg,
	}})

	zipr, err := zip.OpenReader(path)
	c.Assert(err, gc.IsNil)
	defer zipr.Close()

	for _, f := range zipr.File {
		if f.Name == "version" {
			c.Fatal("unexpected version in charm archive")
		}
	}
}

func (s *CharmDirSuite) TestArchiveToWithSymlinkedRootDir(c *gc.C) {
	path := cloneDir(c, charmDirPath(c, "dummy"))
	baseDir := filepath.Dir(path)
	err := os.Symlink(filepath.Join("dummy"), filepath.Join(baseDir, "newdummy"))
	c.Assert(err, gc.IsNil)
	charmDir := filepath.Join(baseDir, "newdummy")

	s.assertArchiveTo(c, baseDir, charmDir)
}

func (s *CharmDirSuite) assertArchiveTo(c *gc.C, baseDir, charmDir string) {
	haveSymlinks := true
	if err := os.Symlink("../target", filepath.Join(charmDir, "hooks/symlink")); err != nil {
		haveSymlinks = false
	}
	dir, err := charm.ReadCharmDir(charmDir)
	c.Assert(err, gc.IsNil)
	path := filepath.Join(baseDir, "archive.charm")
	file, err := os.Create(path)
	c.Assert(err, gc.IsNil)
	err = dir.ArchiveTo(file)
	file.Close()
	c.Assert(err, gc.IsNil)

	zipr, err := zip.OpenReader(path)
	c.Assert(err, gc.IsNil)
	defer zipr.Close()

	var metaf, instf, emptyf, revf, symf *zip.File
	for _, f := range zipr.File {
		c.Logf("Archived file: %s", f.Name)
		switch f.Name {
		case "revision":
			revf = f
		case "metadata.yaml":
			metaf = f
		case "hooks/install":
			instf = f
		case "hooks/symlink":
			symf = f
		case "empty/":
			emptyf = f
		case "build/ignored":
			c.Errorf("archive includes build/*: %s", f.Name)
		case ".ignored", ".dir/ignored":
			c.Errorf("archive includes .* entries: %s", f.Name)
		}
	}

	c.Assert(revf, gc.NotNil)
	reader, err := revf.Open()
	c.Assert(err, gc.IsNil)
	data, err := ioutil.ReadAll(reader)
	reader.Close()
	c.Assert(err, gc.IsNil)
	c.Assert(string(data), gc.Equals, "1")

	c.Assert(metaf, gc.NotNil)
	reader, err = metaf.Open()
	c.Assert(err, gc.IsNil)
	meta, err := charm.ReadMeta(reader)
	reader.Close()
	c.Assert(err, gc.IsNil)
	c.Assert(meta.Name, gc.Equals, "dummy")

	c.Assert(instf, gc.NotNil)
	// Despite it being 0751, we pack and unpack it as 0755.
	c.Assert(instf.Mode()&0777, gc.Equals, os.FileMode(0755))

	if haveSymlinks {
		c.Assert(symf, gc.NotNil)
		c.Assert(symf.Mode()&0777, gc.Equals, os.FileMode(0777))
		reader, err = symf.Open()
		c.Assert(err, gc.IsNil)
		data, err = ioutil.ReadAll(reader)
		reader.Close()
		c.Assert(err, gc.IsNil)
		c.Assert(string(data), gc.Equals, "../target")
	} else {
		c.Assert(symf, gc.IsNil)
	}

	c.Assert(emptyf, gc.NotNil)
	c.Assert(emptyf.Mode()&os.ModeType, gc.Equals, os.ModeDir)
	// Despite it being 0750, we pack and unpack it as 0755.
	c.Assert(emptyf.Mode()&0777, gc.Equals, os.FileMode(0755))
}

// Bug #864164: Must complain if charm hooks aren't executable
func (s *CharmDirSuite) TestArchiveToWithNonExecutableHooks(c *gc.C) {
	hooks := []string{"install", "start", "config-changed", "upgrade-charm", "stop", "collect-metrics", "meter-status-changed"}
	for _, relName := range []string{"foo", "bar", "self"} {
		for _, kind := range []string{"joined", "changed", "departed", "broken"} {
			hooks = append(hooks, relName+"-relation-"+kind)
		}
	}

	dir := readCharmDir(c, "all-hooks")
	path := filepath.Join(c.MkDir(), "archive.charm")
	file, err := os.Create(path)
	c.Assert(err, gc.IsNil)
	err = dir.ArchiveTo(file)
	file.Close()
	c.Assert(err, gc.IsNil)

	tlog := c.GetTestLog()
	for _, hook := range hooks {
		fullpath := filepath.Join(dir.Path, "hooks", hook)
		exp := fmt.Sprintf(`^(.|\n)*WARNING juju.charm making "%s" executable in charm(.|\n)*$`, fullpath)
		c.Assert(tlog, gc.Matches, exp, gc.Commentf("hook %q was not made executable", fullpath))
	}

	// Expand it and check the hooks' permissions
	// (But do not use ExpandTo(), just use the raw zip)
	f, err := os.Open(path)
	c.Assert(err, gc.IsNil)
	defer f.Close()
	fi, err := f.Stat()
	c.Assert(err, gc.IsNil)
	size := fi.Size()
	zipr, err := zip.NewReader(f, size)
	c.Assert(err, gc.IsNil)
	allhooks := dir.Meta().Hooks()
	for _, zfile := range zipr.File {
		cleanName := filepath.Clean(zfile.Name)
		if strings.HasPrefix(cleanName, "hooks") {
			hookName := filepath.Base(cleanName)
			if _, ok := allhooks[hookName]; ok {
				perms := zfile.Mode()
				c.Assert(perms&0100 != 0, gc.Equals, true, gc.Commentf("hook %q is not executable", hookName))
			}
		}
	}
}

func (s *CharmDirSuite) TestArchiveToWithBadType(c *gc.C) {
	charmDir := cloneDir(c, charmDirPath(c, "dummy"))
	badFile := filepath.Join(charmDir, "hooks", "badfile")

	// Symlink targeting a path outside of the charm.
	err := os.Symlink("../../target", badFile)
	c.Assert(err, gc.IsNil)

	dir, err := charm.ReadCharmDir(charmDir)
	c.Assert(err, gc.IsNil)

	err = dir.ArchiveTo(&bytes.Buffer{})
	c.Assert(err, gc.ErrorMatches, `symlink "hooks/badfile" links out of charm: "../../target"`)

	// Symlink targeting an absolute path.
	os.Remove(badFile)
	err = os.Symlink("/target", badFile)
	c.Assert(err, gc.IsNil)

	dir, err = charm.ReadCharmDir(charmDir)
	c.Assert(err, gc.IsNil)

	err = dir.ArchiveTo(&bytes.Buffer{})
	c.Assert(err, gc.ErrorMatches, `symlink "hooks/badfile" is absolute: "/target"`)

	// Can't archive special files either.
	os.Remove(badFile)
	err = syscall.Mkfifo(badFile, 0644)
	c.Assert(err, gc.IsNil)

	dir, err = charm.ReadCharmDir(charmDir)
	c.Assert(err, gc.IsNil)

	err = dir.ArchiveTo(&bytes.Buffer{})
	c.Assert(err, gc.ErrorMatches, `file is a named pipe: "hooks/badfile"`)
}

func (s *CharmDirSuite) TestDirRevisionFile(c *gc.C) {
	charmDir := cloneDir(c, charmDirPath(c, "dummy"))
	revPath := filepath.Join(charmDir, "revision")

	// Missing revision file
	err := os.Remove(revPath)
	c.Assert(err, gc.IsNil)

	dir, err := charm.ReadCharmDir(charmDir)
	c.Assert(err, gc.IsNil)
	c.Assert(dir.Revision(), gc.Equals, 0)

	// Missing revision file with obsolete old revision in metadata ignores
	// the old revision field.
	file, err := os.OpenFile(filepath.Join(charmDir, "metadata.yaml"), os.O_WRONLY|os.O_APPEND, 0)
	c.Assert(err, gc.IsNil)
	_, err = file.Write([]byte("\nrevision: 1234\n"))
	c.Assert(err, gc.IsNil)

	dir, err = charm.ReadCharmDir(charmDir)
	c.Assert(err, gc.IsNil)
	c.Assert(dir.Revision(), gc.Equals, 0)

	// Revision file with bad content
	err = ioutil.WriteFile(revPath, []byte("garbage"), 0666)
	c.Assert(err, gc.IsNil)

	dir, err = charm.ReadCharmDir(charmDir)
	c.Assert(err, gc.ErrorMatches, "invalid revision file")
	c.Assert(dir, gc.IsNil)
}

func (s *CharmDirSuite) TestDirSetRevision(c *gc.C) {
	path := cloneDir(c, charmDirPath(c, "dummy"))
	dir, err := charm.ReadCharmDir(path)
	c.Assert(err, gc.IsNil)
	c.Assert(dir.Revision(), gc.Equals, 1)
	dir.SetRevision(42)
	c.Assert(dir.Revision(), gc.Equals, 42)

	var b bytes.Buffer
	err = dir.ArchiveTo(&b)
	c.Assert(err, gc.IsNil)

	archive, err := charm.ReadCharmArchiveBytes(b.Bytes())
	c.Assert(archive.Revision(), gc.Equals, 42)
}

func (s *CharmDirSuite) TestDirSetDiskRevision(c *gc.C) {
	charmDir := cloneDir(c, charmDirPath(c, "dummy"))
	dir, err := charm.ReadCharmDir(charmDir)
	c.Assert(err, gc.IsNil)

	c.Assert(dir.Revision(), gc.Equals, 1)
	dir.SetDiskRevision(42)
	c.Assert(dir.Revision(), gc.Equals, 42)

	dir, err = charm.ReadCharmDir(charmDir)
	c.Assert(err, gc.IsNil)
	c.Assert(dir.Revision(), gc.Equals, 42)
}

func (s *CharmSuite) TestMaybeGenerateVersionStringError(c *gc.C) {
	charmDir := cloneDir(c, charmDirPath(c, "dummy"))

	testing.PatchExecutableThrowError(c, s, "git", 128)
	vcsPath := filepath.Join(charmDir, ".git")
	_, err := os.Create(vcsPath)
	c.Assert(err, jc.ErrorIsNil)

	dir, err := charm.ReadCharmDir(charmDir)
	c.Assert(err, gc.IsNil)

	version, vcsType, err := dir.MaybeGenerateVersionString(loggo.Logger{})
	msg := fmt.Sprintf("%q version string generation failed : exit status 128\nThis means that the charm version won't show in juju status. Charm path %q", "git", dir.Path)
	c.Assert(err, gc.ErrorMatches, msg)
	c.Assert(version, gc.Equals, "")
	c.Assert(vcsType, gc.Equals, "git")
}

func (s *CharmSuite) assertGenerateVersionString(c *gc.C, execName string, args []string) {
	// Read the charmDir from the testing folder and clone all contents.
	charmDir := cloneDir(c, charmDirPath(c, "dummy"))

	testing.PatchExecutableAsEchoArgs(c, s, execName)

	// create an empty .execName file inside tempDir
	vcsPath := filepath.Join(charmDir, "."+execName)
	_, err := os.Create(vcsPath)
	c.Assert(err, jc.ErrorIsNil)

	dir, err := charm.ReadCharmDir(charmDir)
	c.Assert(err, gc.IsNil)

	version, vcsType, err := dir.MaybeGenerateVersionString(loggo.Logger{})
	c.Assert(err, jc.ErrorIsNil)

	version = strings.Trim(version, "\n")
	version = strings.Replace(version, "'", "", -1)
	expectedVersion := strings.Join(append([]string{execName}, args...), " ")
	c.Assert(version, gc.Equals, expectedVersion)
	c.Assert(vcsType, gc.Equals, execName)

	testing.AssertEchoArgs(c, execName, args...)
}

// TestCreateMaybeGenerateVersionString verifies if the version string can be generated
// in case of git revision control directory
func (s *CharmSuite) TestGitMaybeGenerateVersionString(c *gc.C) {
	s.assertGenerateVersionString(c, "git", []string{"describe", "--dirty", "--always"})
}

// TestBzrMaybeGenaretVersionString verifies if the version string can be generated
// in case of bazaar revision control directory.
func (s *CharmSuite) TestBazaarMaybeGenerateVersionString(c *gc.C) {
	s.assertGenerateVersionString(c, "bzr", []string{"version-info"})
}

// TestHgMaybeGenerateVersionString verifies if the version string can be generated
// in case of Mecurial revision control directory.
func (s *CharmSuite) TestHgMaybeGenerateVersionString(c *gc.C) {
	s.assertGenerateVersionString(c, "hg", []string{"id", "-n"})
}

// TestNoVCSMaybeGenerateVersionString verifies that version string not generated
// in case of not a revision control directory.
func (s *CharmSuite) TestNoVCSMaybeGenerateVersionString(c *gc.C) {
	// Read the charmDir from the testing folder and clone the contents.
	charmDir := cloneDir(c, charmDirPath(c, "dummy"))

	dir, err := charm.ReadCharmDir(charmDir)
	c.Assert(err, gc.IsNil)

	versionString, vcsType, err := dir.MaybeGenerateVersionString(loggo.Logger{})
	c.Assert(err, jc.ErrorIsNil)
	c.Assert(versionString, gc.Equals, "")
	c.Assert(vcsType, gc.Equals, "")
}

// TestMaybeGenerateVersionStringUsesAbsolutePathGitVersion verifies that using a relative path still works.
func (s *CharmSuite) TestMaybeGenerateVersionStringUsesAbsolutePathGitVersion(c *gc.C) {
	// Read the relativePath from the testing folder.
	relativePath := charmDirPath(c, "dummy")
	dir, err := charm.ReadCharmDir(relativePath)
	c.Assert(err, gc.IsNil)

	versionString, vcsType, err := dir.MaybeGenerateVersionString(loggo.Logger{})
	c.Assert(err, jc.ErrorIsNil)
	c.Assert(versionString, gc.Not(gc.Equals), "")
	c.Assert(vcsType, gc.Equals, "git")
}

// TestMaybeGenerateVersionStringLogsAbsolutePath verifies that the absolute path gets logged.
func (s *CharmSuite) TestMaybeGenerateVersionStringLogsAbsolutePath(c *gc.C) {
	var tw loggo.TestWriter
	ctx := loggo.DefaultContext()
	err := ctx.AddWriter("versionstring-test", &tw)
	c.Assert(err, jc.ErrorIsNil)

	logger := ctx.GetLogger("juju.testing")
	lvl, _ := loggo.ParseLevel("TRACE")
	logger.SetLogLevel(lvl)
	defer func() { _, _ = loggo.RemoveWriter("versionstring-test") }()
	defer loggo.ResetLogging()

	testing.PatchExecutableThrowError(c, s, "git", 128)

	// Read the relativePath from the testing folder.
	relativePath := charmDirPath(c, "dummy")
	absPath, err := filepath.Abs(relativePath)
	c.Assert(err, jc.ErrorIsNil)

	dir, err := charm.ReadCharmDir(relativePath)
	c.Assert(err, gc.IsNil)

	expectedMsg := fmt.Sprintf("charm is not versioned, charm path %q", absPath)

	versionString, vcsType, err := dir.MaybeGenerateVersionString(logger)
	c.Assert(len(tw.Log()), gc.Equals, 1)
	c.Assert(tw.Log()[0].Message, gc.Matches, expectedMsg)
	c.Assert(err, jc.ErrorIsNil)
	c.Assert(versionString, gc.Matches, "")
	c.Assert(vcsType, gc.Equals, "")
}

// We expect it to be successful because we set the timeout to be high and the executable "git" returns error code 0
func (s *CharmSuite) TestCheckGitIsUsed(c *gc.C) {
	charmDir := cloneDir(c, charmDirPath(c, "dummy"))
	testing.PatchExecutableAsEchoArgs(c, s, "git")
	cmdWaitTime := 100 * time.Second
	ctx, cancel := context.WithTimeout(context.Background(), cmdWaitTime)
	isUsing := charm.UsesGit(ctx, charmDir, cancel)
	c.Assert(isUsing, gc.Equals, true)
}

// We create the executable "git" and still expect it to "fail" because we set the timeout to be 0
func (s *CharmSuite) TestCheckGitTimeout(c *gc.C) {
	charmDir := cloneDir(c, charmDirPath(c, "dummy"))
	testing.PatchExecutableAsEchoArgs(c, s, "git")
	cmdWaitTime := 0 * time.Second
	ctx, cancel := context.WithTimeout(context.Background(), cmdWaitTime)
	isUsing := charm.UsesGit(ctx, charmDir, cancel)
	c.Assert(isUsing, gc.Equals, false)
}<|MERGE_RESOLUTION|>--- conflicted
+++ resolved
@@ -107,13 +107,13 @@
 	c.Assert(dir.Actions().ActionSpecs, gc.HasLen, 1)
 }
 
-<<<<<<< HEAD
 func (s *CharmDirSuite) TestReadCharmDirWithJujuActions(c *gc.C) {
 	path := charmDirPath(c, "juju-charm")
 	dir, err := charm.ReadCharmDir(path)
 	c.Assert(err, gc.IsNil)
 	c.Assert(dir.Actions().ActionSpecs, gc.HasLen, 1)
-=======
+}
+
 func (s *CharmDirSuite) TestReadCharmDirManifest(c *gc.C) {
 	path := charmDirPath(c, "dummy")
 	dir, err := charm.ReadCharmDir(path)
@@ -144,7 +144,6 @@
 	// A lacking manifest.yaml file still causes a proper
 	// Manifest value to be returned.
 	c.Assert(dir.Manifest().Bases, gc.HasLen, 0)
->>>>>>> 827f8e31
 }
 
 func (s *CharmDirSuite) TestArchiveTo(c *gc.C) {
