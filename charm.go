// Copyright 2011, 2012, 2013 Canonical Ltd.
// Licensed under the LGPLv3, see LICENCE file for details.

package charm

import (
	"fmt"
	"os"
	"strings"

	"github.com/juju/loggo"
)

var logger = loggo.GetLogger("juju.charm")

// CharmMeta describes methods that inform charm operation.
type CharmMeta interface {
	Meta() *Meta
	Manifest() *Manifest
}

// The Charm interface is implemented by any type that
// may be handled as a charm.
type Charm interface {
	CharmMeta
	Config() *Config
	Metrics() *Metrics
	Actions() *Actions
	Revision() int
}

// ReadCharm reads a Charm from path, which can point to either a charm archive or a
// charm directory.
func ReadCharm(path string) (charm Charm, err error) {
	info, err := os.Stat(path)
	if err != nil {
		return nil, err
	}
	if info.IsDir() {
		charm, err = ReadCharmDir(path)
	} else {
		charm, err = ReadCharmArchive(path)
	}
	if err != nil {
		return nil, err
	}

	return charm, CheckMeta(charm)
}

// CheckMeta determines the version of the metadata used by this charm,
// then checks that it is valid as appropriate.
func CheckMeta(ch CharmMeta) error {
	manifest := ch.Manifest()

	format := FormatV2
	if manifest == nil || len(manifest.Bases) == 0 {
		format = FormatV1
	}

	return ch.Meta().Check(format)
}

// SeriesForCharm takes a requested series and a list of series supported by a
// charm and returns the series which is relevant.
// If the requested series is empty, then the first supported series is used,
// otherwise the requested series is validated against the supported series.
func SeriesForCharm(requestedSeries string, supportedSeries []string) (string, error) {
	// Old charm with no supported series.
	if len(supportedSeries) == 0 {
		if requestedSeries == "" {
			return "", errMissingSeries
		}
		return requestedSeries, nil
	}
	// Use the charm default.
	if requestedSeries == "" {
		return supportedSeries[0], nil
	}
	for _, s := range supportedSeries {
		if s == requestedSeries {
			return requestedSeries, nil
		}
	}
	return "", &unsupportedSeriesError{requestedSeries, supportedSeries}
}

<<<<<<< HEAD
// ComputedSeries of a charm. This is to support legacy logic on new
// charms that use Bases.
func ComputedSeries(c Charm) []string {
	manifest := c.Manifest()
	if manifest == nil || len(manifest.Bases) == 0 {
		return c.Meta().Series
	}
	// The slice must be ordered based on system appearance but
	// have unique elements.
	seriesSlice := []string(nil)
	seriesSet := set.NewStrings()
	for _, base := range manifest.Bases {
		series := base.String()
		if !seriesSet.Contains(series) {
			seriesSet.Add(series)
			seriesSlice = append(seriesSlice, series)
		}
	}
	return seriesSlice
}

=======
>>>>>>> 80e7fc2f
// errMissingSeries is used to denote that SeriesForCharm could not determine
// a series because a legacy charm did not declare any.
var errMissingSeries = fmt.Errorf("series not specified and charm does not define any")

// IsMissingSeriesError returns true if err is an errMissingSeries.
func IsMissingSeriesError(err error) bool {
	return err == errMissingSeries
}

// UnsupportedSeriesError represents an error indicating that the requested series
// is not supported by the charm.
type unsupportedSeriesError struct {
	requestedSeries string
	supportedSeries []string
}

func (e *unsupportedSeriesError) Error() string {
	return fmt.Sprintf(
		"series %q not supported by charm, supported series are: %s",
		e.requestedSeries, strings.Join(e.supportedSeries, ","),
	)
}

// NewUnsupportedSeriesError returns an error indicating that the requested series
// is not supported by a charm.
func NewUnsupportedSeriesError(requestedSeries string, supportedSeries []string) error {
	return &unsupportedSeriesError{requestedSeries, supportedSeries}
}

// IsUnsupportedSeriesError returns true if err is an UnsupportedSeriesError.
func IsUnsupportedSeriesError(err error) bool {
	_, ok := err.(*unsupportedSeriesError)
	return ok
}<|MERGE_RESOLUTION|>--- conflicted
+++ resolved
@@ -85,30 +85,6 @@
 	return "", &unsupportedSeriesError{requestedSeries, supportedSeries}
 }
 
-<<<<<<< HEAD
-// ComputedSeries of a charm. This is to support legacy logic on new
-// charms that use Bases.
-func ComputedSeries(c Charm) []string {
-	manifest := c.Manifest()
-	if manifest == nil || len(manifest.Bases) == 0 {
-		return c.Meta().Series
-	}
-	// The slice must be ordered based on system appearance but
-	// have unique elements.
-	seriesSlice := []string(nil)
-	seriesSet := set.NewStrings()
-	for _, base := range manifest.Bases {
-		series := base.String()
-		if !seriesSet.Contains(series) {
-			seriesSet.Add(series)
-			seriesSlice = append(seriesSlice, series)
-		}
-	}
-	return seriesSlice
-}
-
-=======
->>>>>>> 80e7fc2f
 // errMissingSeries is used to denote that SeriesForCharm could not determine
 // a series because a legacy charm did not declare any.
 var errMissingSeries = fmt.Errorf("series not specified and charm does not define any")
